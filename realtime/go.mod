module github.com/jacobschwantes/sketch-with-friends/realtime

go 1.22

require (
	github.com/google/uuid v1.6.0
<<<<<<< HEAD
	github.com/gorilla/websocket v1.5.3
	github.com/lmittmann/tint v1.0.4
)
=======
	github.com/gorilla/websocket v1.5.1
	github.com/joho/godotenv v1.5.1
)

require golang.org/x/net v0.23.0 // indirect
>>>>>>> 60bcdce3
<|MERGE_RESOLUTION|>--- conflicted
+++ resolved
@@ -4,14 +4,6 @@
 
 require (
 	github.com/google/uuid v1.6.0
-<<<<<<< HEAD
 	github.com/gorilla/websocket v1.5.3
 	github.com/lmittmann/tint v1.0.4
-)
-=======
-	github.com/gorilla/websocket v1.5.1
-	github.com/joho/godotenv v1.5.1
-)
-
-require golang.org/x/net v0.23.0 // indirect
->>>>>>> 60bcdce3
+)