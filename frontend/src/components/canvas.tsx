--- conflicted
+++ resolved
@@ -10,7 +10,6 @@
 import { useDispatch, useSelector } from "react-redux";
 import { RootState } from "@/state/store";
 import { GameRole } from "@/state/features/game";
-<<<<<<< HEAD
 import {
 	addStroke,
 	addStrokePoint,
@@ -18,9 +17,6 @@
 	Stroke,
 } from "@/state/features/canvas";
 import { CanvasTool } from "@/state/features/client";
-=======
-import { addStroke, addStrokePoint, Stroke } from "@/state/features/canvas";
->>>>>>> 3ecb7893
 import { useWindowSize } from "@/hooks/use-window-size";
 
 // make canvas less pixelated
@@ -230,7 +226,6 @@
 			dispatch(addStrokePoint([x, y]));
 		},
 		[dispatch, getScaledCoordinates, roundIsActive]
-<<<<<<< HEAD
 	);
 
 	const handleBucketFill = React.useCallback(
@@ -255,8 +250,6 @@
 			floodFill(canvasRef.current, x, y, strokeColor);
 		},
 		[strokeColor, dispatch]
-=======
->>>>>>> 3ecb7893
 	);
 
 	const floodFill = (
@@ -350,7 +343,6 @@
 		cursor.style.boxShadow = `0 0 0 1px grey`;
 	}, [strokeColor, strokeWidth]);
 
-<<<<<<< HEAD
 	function handleCanvasMouseDown(e: React.MouseEvent<HTMLCanvasElement>) {
 		console.log(tool, e);
 		if (e.button === 0 && role === GameRole.Drawing) {
@@ -369,8 +361,6 @@
 			}
 		}
 	}
-=======
->>>>>>> 3ecb7893
 	// Update touch handlers
 	const handleTouchStart = React.useCallback(
 		(e: React.TouchEvent<HTMLCanvasElement>) => {
@@ -404,10 +394,6 @@
 		[dispatch, role, getScaledCoordinates, roundIsActive]
 	);
 
-<<<<<<< HEAD
-
-=======
->>>>>>> 3ecb7893
 	return (
 		<ContextMenu>
 			<ContextMenuTrigger
@@ -421,25 +407,10 @@
 					className={`border-[3px] border-border rounded-lg bg-background w-full h-full relative z-10 ${
 						role === GameRole.Drawing ? "cursor-none" : ""
 					}`}
-<<<<<<< HEAD
 					onMouseDown={handleCanvasMouseDown}
 					onMouseMove={handleCanvasMouseMove}
 					width={width * CANVAS_SCALE - (padding ?? 0)}
 					height={height * CANVAS_SCALE - (padding ?? 0)}
-=======
-					width={width * CANVAS_SCALE - (padding ?? 0)}
-					height={height * CANVAS_SCALE - (padding ?? 0)}
-					onMouseDown={(e) => {
-						if (e.button === 0 && role === GameRole.Drawing) {
-							handleNewStroke(e);
-						}
-					}}
-					onMouseMove={(e) => {
-						if (e.buttons === 1 && role === GameRole.Drawing) {
-							handleStrokePoint(e);
-						}
-					}}
->>>>>>> 3ecb7893
 					onTouchStart={handleTouchStart}
 					onTouchMove={handleTouchMove}
 					ref={canvasRef}
