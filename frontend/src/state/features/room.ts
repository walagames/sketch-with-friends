--- conflicted
+++ resolved
@@ -111,25 +111,22 @@
 			state.players = action.payload;
 		},
 		playerJoined: (state, action: PayloadAction<Player>) => {
-			// toast.info(`${action.payload.name} has joined the room`);
 			state.players[action.payload.id] = action.payload;
 		},
 		playerLeft: (state, action: PayloadAction<string>) => {
-<<<<<<< HEAD
-			// toast.info(`${state.players[action.payload].profile.name} has left the room`);
-=======
-			// toast.info(`${state.players[action.payload].name} has left the room`);
->>>>>>> d2e50eee
 			delete state.players[action.payload];
 		},
 		changeRoomSettings: (state, action: PayloadAction<RoomSettings>) => {
 			state.settings = action.payload;
 		},
-		changePlayerProfile: (state, action: PayloadAction<PlayerProfile & { id: string }>) => {
+		changePlayerProfile: (
+			state,
+			action: PayloadAction<PlayerProfile & { id: string }>
+		) => {
 			state.players[action.payload.id].profile = {
 				name: action.payload.name,
 				avatarSeed: action.payload.avatarSeed,
-				avatarColor: action.payload.avatarColor
+				avatarColor: action.payload.avatarColor,
 			};
 		},
 	},
